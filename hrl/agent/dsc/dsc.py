--- conflicted
+++ resolved
@@ -12,24 +12,18 @@
     def __init__(self, mdp, gestation_period, buffer_length,
                  experiment_name, gpu_id,
                  init_event,
-<<<<<<< HEAD
                  use_oracle_rf, use_rf_on_pos_traj,
                  use_rf_on_neg_traj, replay_original_goal_on_pos,
-                 use_pos_for_init, gamma,
-                 p_her, max_num_options, seed, log_filename):
+                 use_pos_for_init,
+                 p_her, max_num_options, seed, log_filename,
+                 num_kmeans_clusters, num_sift_keypoints):
 
         self.mdp = mdp
         self.seed = seed
-        self.gamma = gamma
         self.p_her = p_her
-=======
-                 use_oracle_rf, use_pos_for_init,
-                 max_num_options, seed, log_filename,
-                 num_kmeans_clusters, num_sift_keypoints,):
 
         self.mdp = mdp
         self.seed = seed
->>>>>>> 1dd19091
         self.gpu_id = gpu_id
         self.experiment_name = experiment_name
 
@@ -129,7 +123,7 @@
 
         # Was returning `rollout_trajectory, episode_reward, episode_length` as well
 
-        return state, info, done, reset, learned_options, episode_reward, episode_length
+        return state, info, done, reset, learned_options
 
     def run_loop(self, goal_salient_event, num_steps):
         step = 0
@@ -256,11 +250,7 @@
                                  n_training_steps=int(2e6),  # TODO
                                  init_salient_event=init_event,
                                  target_salient_event=target_event,
-<<<<<<< HEAD
-                                 gamma=self.gamma,
                                  
-=======
->>>>>>> 1dd19091
                                  use_oracle_rf=self.use_oracle_rf,
                                  use_rf_on_pos_traj=self.use_rf_on_pos_traj,
                                  use_rf_on_neg_traj=self.use_rf_on_neg_traj,
@@ -269,12 +259,9 @@
                                  max_num_options=self.max_num_options,
                                  use_pos_for_init=self.use_pos_for_init,
                                  chain_id=chain_idx,
-<<<<<<< HEAD
-                                 p_her=self.p_her)
-=======
+                                 p_her=self.p_her,
                                  num_kmeans_clusters=self.num_kmeans_clusters,
-                                 num_sift_keypoints=self.num_sift_keypoints,)
->>>>>>> 1dd19091
+                                 num_sift_keypoints=self.num_sift_keypoints)
         self.current_option_idx += 1
         return option
 
@@ -292,11 +279,7 @@
                                  n_training_steps=int(2e6),  # TODO
                                  init_salient_event=self.init_salient_event,
                                  target_salient_event=None,
-<<<<<<< HEAD
-                                 gamma=self.gamma,
                                  
-=======
->>>>>>> 1dd19091
                                  use_oracle_rf=self.use_oracle_rf,
                                  use_rf_on_pos_traj=self.use_rf_on_pos_traj,
                                  use_rf_on_neg_traj=self.use_rf_on_neg_traj,
@@ -305,12 +288,9 @@
                                  max_num_options=self.max_num_options,
                                  use_pos_for_init=self.use_pos_for_init,
                                  chain_id=0,
-<<<<<<< HEAD
-                                 p_her=self.p_her)
-=======
+                                 p_her=self.p_her,
                                  num_kmeans_clusters=self.num_kmeans_clusters,
-                                 num_sift_keypoints=self.num_sift_keypoints,)
->>>>>>> 1dd19091
+                                 num_sift_keypoints=self.num_sift_keypoints)
         return option
 
     def create_child_option(self, parent):
