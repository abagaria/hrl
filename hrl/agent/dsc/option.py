--- conflicted
+++ resolved
@@ -17,17 +17,11 @@
 class ModelFreeOption(object):
     def __init__(self, *, name, option_idx, parent, env, global_solver, global_init,
                  buffer_length, gestation_period, timeout, gpu_id,
-<<<<<<< HEAD
-                 init_salient_event, target_salient_event, n_training_steps, gamma,
+                 init_salient_event, target_salient_event, n_training_steps,
                  use_oracle_rf, use_rf_on_pos_traj, use_rf_on_neg_traj,
                  replay_original_goal_on_pos,
                  max_num_options, use_pos_for_init, chain_id,
-                 p_her):
-=======
-                 init_salient_event, target_salient_event, n_training_steps,
-                 use_oracle_rf, max_num_options, use_pos_for_init, chain_id,
-                 num_kmeans_clusters, num_sift_keypoints,):
->>>>>>> 1dd19091
+                 p_her, num_kmeans_clusters, num_sift_keypoints):
         self.env = env  # TODO: remove as class var and input to rollout()
         self.name = name
         self.parent = parent
@@ -115,6 +109,9 @@
         if self.is_last_option and self.init_salient_event(pos):
             return True
 
+        if not self.initiation_classifier.is_initialized():
+            return True
+
         x = self.extract_init_features(state, info)
         
         return self.initiation_classifier.optimistic_predict(x) \
@@ -123,6 +120,9 @@
     def pessimistic_is_init_true(self, state, info):
         if self.global_init or self.get_training_phase() == "gestation":
             return True
+
+        if not self.initiation_classifier.is_initialized():
+            return False
 
         x = self.extract_init_features(state, info)
         return self.initiation_classifier.pessimistic_predict(x)
