--- conflicted
+++ resolved
@@ -132,23 +132,6 @@
                                   " visits:" + str(len(event.effect_set)))
 
                 accuracies[metric].append(accuracy)
-<<<<<<< HEAD
-                cm = confusion_matrix(true_y_values, predicted_y_values, labels=np.arange(len(self.salient_events)))
-                cumulative_cm += cm
-                cm_input = confusion_matrix(x_values, predicted_y_values, labels=np.arange(len(self.salient_events)))
-                cumulative_cm_input += cm_input
-
-                fig_name = os.path.join(plot_dir, 'metric-{}-episode-{}-truth-predicted.png'.format(metric, episode))
-                DSGTrainer.plot_confusion_matrix(cm, fig_name, cmap=plt.cm.Blues, class_names=labels, x_label="Predicted Closest Location", y_label="True Closest Location")
-                fig_name = os.path.join(base_plot_dir, 'metric-{}-truth-predicted.png'.format(metric))
-                DSGTrainer.plot_confusion_matrix(cumulative_cm, fig_name, cmap=plt.cm.Blues, class_names=labels, x_label="Predicted Closest Location", y_label="True Closest Location")
-
-
-                fig_name = os.path.join(plot_dir, 'metric-{}-episode-{}-input-output.png'.format(metric, episode))
-                DSGTrainer.plot_confusion_matrix(cm_input, fig_name, cmap=plt.cm.Blues, class_names=labels, x_label="Source Location", y_label="Destination Location")
-                fig_name = os.path.join(base_plot_dir, 'metric-{}-input-output.png'.format(metric))
-                DSGTrainer.plot_confusion_matrix(cumulative_cm_input, fig_name, cmap=plt.cm.Blues, class_names=labels, x_label="Source Location", y_label="Destination Location")
-=======
                 cm = confusion_matrix(true_y_values, predicted_y_values,
                                       normalize="true", labels=np.arange(len(self.salient_events)))
                 cm_input = confusion_matrix(
@@ -163,7 +146,6 @@
                     plot_dir, 'metric-{}-episode-{}-input-output.png'.format(metric, episode))
                 DSGTrainer.plot_confusion_matrix(
                     cm_input, fig_name, cmap=plt.cm.Blues, class_names=labels, x_label="Source Location", y_label="Destination Location")
->>>>>>> e86113d5
 
                 if metric == metrics[0] and current_episode == 0:
                     fig_name = os.path.join(
