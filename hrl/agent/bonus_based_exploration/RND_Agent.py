--- conflicted
+++ resolved
@@ -30,12 +30,6 @@
     def _initialize_episode_from_point(self, starting_state):
         return self._agent.begin_episode_from_point(starting_state)
 
-<<<<<<< HEAD
-    def _initialize_episode_from_point(self, starting_state):
-        return self._agent.begin_episode_from_point(starting_state)
-
-=======
->>>>>>> 838b65d4
     def rollout(self, initial_state=None, iteration=0, steps=0):
         """
             Execute a full trajectory of the agent interacting with the environment.
@@ -58,11 +52,7 @@
             action = self._initialize_episode()
         else:
             action = self._initialize_episode_from_point(initial_state)
-<<<<<<< HEAD
-
-=======
         
->>>>>>> 838b65d4
         is_terminal = False
 
         # Keep interacting until we reach a terminal state
@@ -148,18 +138,10 @@
             if self._agent._replay.memory.is_valid_transition(index):
                 valid_indices = np.append(valid_indices, index)
 
-<<<<<<< HEAD
-
-        values = np.zeros(len(valid_indices))
-        rooms = np.zeros(len(valid_indices), dtype=np.int8)
-        player_x = np.zeros(len(valid_indices), dtype=np.int8)
-        player_y = np.zeros(len(valid_indices), dtype=np.int8)
-=======
         values = np.zeros(len(valid_indices))
         rooms = np.zeros(len(valid_indices), dtype=np.int16)
         player_x = np.zeros(len(valid_indices), dtype=np.int16)
         player_y = np.zeros(len(valid_indices), dtype=np.int16)
->>>>>>> 838b65d4
 
         index_chunks = get_chunks(valid_indices, chunk_size)
         current_idx = 0
@@ -175,11 +157,6 @@
 
             current_idx += current_chunk_size
 
-<<<<<<< HEAD
-
-
-=======
->>>>>>> 838b65d4
         unique_rooms = np.unique(rooms)
 
         for room in unique_rooms:
@@ -188,13 +165,7 @@
             plt.colorbar()
             figname = self._get_plot_name(self._base_dir, 'value', str(room), str(episode), str(steps))
             plt.savefig(figname)
-<<<<<<< HEAD
-            plt.clf()
-
-        
-=======
             plt.close()
->>>>>>> 838b65d4
 
     def plot_reward(self, episode=0, steps=0):
         self._agent.eval_mode = True
