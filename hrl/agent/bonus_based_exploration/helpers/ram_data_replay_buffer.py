import os
from absl import logging
import numpy as np

class MontezumaRevengeReplayBuffer():
    def __init__(
        self,
        replay_capacity=1000000
    ):

        self.replay_capacity = replay_capacity
        self._create_storage()

    def _create_storage(self):
        self.memory = {}

        self.memory['player_x'] = np.empty([self.replay_capacity], dtype=np.int)
        self.memory['player_y'] = np.empty([self.replay_capacity], dtype=np.int)
        self.memory['room_number'] = np.empty([self.replay_capacity], dtype=np.int)

    def add(self, player_x, player_y, room_number, cursor):

        self.memory['player_x'][cursor] = player_x
        self.memory['player_y'][cursor] = player_y
        self.memory['room_number'][cursor] = room_number      

    def _generate_filename(self, checkpoint_dir, name):
        info_dir = os.path.join(checkpoint_dir, 'ram_info')
        if not os.path.isdir(info_dir):
            os.makedirs(info_dir)
        return os.path.join(info_dir, '{}_ckpt.npy'.format(name))

<<<<<<< HEAD
=======
    def get_index(self, memory_type, index):
        return self.memory[memory_type][index]

>>>>>>> 838b65d4
    def get_indices(self, memory_type, indices):
        return self.memory[memory_type][indices]
    
    def save(self, checkpoint_dir):
        if not os.path.isdir(checkpoint_dir):
            return

        filename = self._generate_filename(checkpoint_dir, 'player_x')
        np.save(filename, self.memory['player_x'], allow_pickle=False)

        filename = self._generate_filename(checkpoint_dir, 'player_y')
        np.save(filename, self.memory['player_y'], allow_pickle=False)

        filename = self._generate_filename(checkpoint_dir, 'room_number')
        np.save(filename, self.memory['room_number'], allow_pickle=False)

    def load(self, checkpoint_dir):

        filename = self._generate_filename(checkpoint_dir, 'player_x')
        if os.path.exists(filename):
            logging.info('Loading player_x data')
            self.memory['player_x'] = np.load(filename, allow_pickle=False)

        filename = self._generate_filename(checkpoint_dir, 'player_y')
        if os.path.exists(filename):
            logging.info('Loading player_y data')
            self.memory['player_y'] = np.load(filename, allow_pickle=False)

        filename = self._generate_filename(checkpoint_dir, 'room_number')
        if os.path.exists(filename):
            logging.info('Loading room_number data')
            self.memory['room_number'] = np.load(filename, allow_pickle=False)
<|MERGE_RESOLUTION|>--- conflicted
+++ resolved
@@ -30,12 +30,9 @@
             os.makedirs(info_dir)
         return os.path.join(info_dir, '{}_ckpt.npy'.format(name))
 
-<<<<<<< HEAD
-=======
     def get_index(self, memory_type, index):
         return self.memory[memory_type][index]
 
->>>>>>> 838b65d4
     def get_indices(self, memory_type, indices):
         return self.memory[memory_type][indices]
     
