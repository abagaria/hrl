import pfrl
import argparse
import cv2
import pdb
<<<<<<< HEAD
import numpy as np
import matplotlib.pyplot as plt
=======
import collections
>>>>>>> 3efefe56

from tqdm import tqdm
from hrl.tasks.monte.MRRAMMDPClass import MontezumaRAMMDP
from hrl.agent.rainbow.rainbow import Rainbow

def write_to_disk(traj):
    idx = 0
    for result in traj:
        img = result[0]
        idx += 1
        cv2.imwrite(f'debug-images/{idx}.png', img[:,:,-1])
    print(f'wrote {len(traj)} images')

def make_chunked_gc_value_function_plot(pfrl_agent, states, goal, episode, seed, experiment_name, chunk_size=1000):
    assert isinstance(pfrl_agent, Rainbow)

    def get_augmented_state(state, goal):
        if np.shape(goal) == (84, 84):
            goal = np.expand_dims(goal, 2)
        res = np.concatenate((goal, state), axis=2)
        return np.reshape(res, (5, 84, 84))

    def get_chunks(x, n):
        """ Break x into chunks of size n. """
        for i in range(0, len(x), n):
            yield x[i: i+n]

    states = augmenent_states(states, goal)
    state_chunks = get_chunks(states, chunk_size)
    values = np.zeros((len(states),))
    current_idx = 0

    for state_chunk in tqdm(state_chunks, desc="Making VF plot"):
        chunk_values = pfrl_agent.value_function(state_chunk).cpu().numpy()
        current_chunk_size = len(state_chunk)
        values[current_idx:current_idx + current_chunk_size] = chunk_values
        current_idx += current_chunk_size

    x = [info['player_x'] for info in infos]
    y = [info['player_y'] for info in infos]

    plt.scatter(x, y, c=values)
    plt.colorbar()
    file_name = f"rainbow_value_function_seed_{seed}_episode_{episode}"
    plt.savefig(f"plots/{experiment_name}/{seed}/{file_name}.png")
    plt.close()

    return values.max()

if __name__ == "__main__":
    parser = argparse.ArgumentParser()
    parser.add_argument("--seed", type=int)
    parser.add_argument("--gpu_id", type=int)
    parser.add_argument("--n_atoms", type=int, default=51)
    parser.add_argument("--v_max", type=float, default=+10.)
    parser.add_argument("--v_min", type=float, default=-10.)
    parser.add_argument("--noisy_net_sigma", type=float, default=0.5)
    parser.add_argument("--lr", type=float, default=6.25e-5)
    parser.add_argument("--n_steps", type=int, default=3)
    parser.add_argument("--replay_start_size", type=int, default=80_000)
    parser.add_argument("--replay_buffer_size", type=int, default=10**6)
    parser.add_argument("--num_training_steps", type=int, default=int(13e6))

    args = parser.parse_args()

    """ After arg parsing """

    pfrl.utils.set_random_seed(args.seed)
    mdp = MontezumaRAMMDP(render=False, seed=args.seed)
    rainbow_agent = Rainbow(n_actions=mdp.env.action_space.n,
                            n_atoms=args.n_atoms,
                            v_min=args.v_min,
                            v_max=args.v_max,
                            noisy_net_sigma=args.noisy_net_sigma,
                            lr=args.lr,
                            n_steps=args.n_steps,
                            betasteps=args.num_training_steps / 4,
                            replay_start_size=args.replay_start_size,
                            replay_buffer_size=args.replay_buffer_size,
                            gpu=args.gpu_id,
                            goal_conditioned=True,
                            use_her=False,
                    )

    start = (77,235)
    end = (130,192)

    stend_tuple = (start, end)

    mdp.set_player_position(end[0], end[1])
    goal_img = mdp.curr_state.image[:,:,-1]

    current_step_number = 0
    max_episodic_reward = 0
    current_episode_number = 0
    
    buffer = collections.deque(maxlen=1000)
    ram_buffer = collections.deque(maxlen=1000)

    while current_step_number < args.num_training_steps:
        mdp.reset()
        mdp.set_player_position(*start)
        
        episodic_reward, episodic_duration, max_episodic_reward, trajectory, ram_trajectory = rainbow_agent.gc_rollout(mdp,
                                                                                            goal_img,
                                                                                            end,
                                                                                            current_episode_number,
                                                                                            max_episodic_reward)

        buffer.append(trajectory)
        ram_buffer.append(ram_trajectory)
        # pdb.set_trace()
        # print(len(buffer))
        # print((rainbow_agent.my_dict))
        # pdb.set_trace()
        if episodic_reward >= -100:
        #     # write_to_disk(trajectory)
            pdb.set_trace()
        # write_to_disk(trajectory)


    # mdp.saveImage("img1")
    # mdp.set_player_position(start[0], start[1])
    # mdp.saveImage("img2")
    # print("success!")

# python -m hrl.experiments.monte_test<|MERGE_RESOLUTION|>--- conflicted
+++ resolved
@@ -2,12 +2,9 @@
 import argparse
 import cv2
 import pdb
-<<<<<<< HEAD
+import collections
 import numpy as np
 import matplotlib.pyplot as plt
-=======
-import collections
->>>>>>> 3efefe56
 
 from tqdm import tqdm
 from hrl.tasks.monte.MRRAMMDPClass import MontezumaRAMMDP
@@ -92,13 +89,11 @@
                             use_her=False,
                     )
 
-    start = (77,235)
-    end = (130,192)
+    start = (38,148)
+    end = (114,148)
 
-    stend_tuple = (start, end)
-
-    mdp.set_player_position(end[0], end[1])
-    goal_img = mdp.curr_state.image[:,:,-1]
+    mdp.set_player_position(*end)
+    goal_img = mdp.curr_state.image
 
     current_step_number = 0
     max_episodic_reward = 0
@@ -123,7 +118,7 @@
         # print(len(buffer))
         # print((rainbow_agent.my_dict))
         # pdb.set_trace()
-        if episodic_reward >= -100:
+        if episodic_reward >= 0:
         #     # write_to_disk(trajectory)
             pdb.set_trace()
         # write_to_disk(trajectory)
