import time
import os
import random
import argparse

import gym
import d4rl
import torch
import seeding
import numpy as np

from hrl.wrappers.antmaze_wrapper import D4RLAntMazeWrapper
from hrl.utils import create_log_dir
from hrl.agent.dsc.dsc import RobustDSC
from hrl.agent.dsc.dst import RobustDST


if __name__ == "__main__":
    parser = argparse.ArgumentParser()
    parser.add_argument("--experiment_name", type=str, help="Experiment Name")
    parser.add_argument("--results_dir", type=str, default='results',
                        help='the name of the directory used to store results')
    parser.add_argument("--device", type=str, help="cpu/cuda:0/cuda:1")
    parser.add_argument("--environment", type=str, choices=["antmaze-umaze-v0", "antmaze-medium-play-v0", "antmaze-large-play-v0"], 
                        help="name of the gym environment")
    parser.add_argument("--seed", type=int, help="Random seed")

    parser.add_argument("--gestation_period", type=int, default=3)
    parser.add_argument("--buffer_length", type=int, default=50)
    parser.add_argument("--episodes", type=int, default=150)
    parser.add_argument("--steps", type=int, default=1000)
    parser.add_argument("--warmup_episodes", type=int, default=5)
    parser.add_argument("--use_value_function", action="store_true", default=False)
    parser.add_argument("--use_global_value_function", action="store_true", default=False)
    parser.add_argument("--use_model", action="store_true", default=False)
    parser.add_argument("--multithread_mpc", action="store_true", default=False)
    parser.add_argument("--use_diverse_starts", action="store_true", default=False)
    parser.add_argument("--use_dense_rewards", action="store_true", default=False)
    parser.add_argument("--logging_frequency", type=int, default=50, help="Draw init sets, etc after every _ episodes")
    parser.add_argument("--generate_init_gif", action="store_true", default=False)
    parser.add_argument("--evaluation_frequency", type=int, default=10)

    parser.add_argument("--goal_state", nargs="+", type=float, default=[],
                        help="specify the goal state of the environment, (0, 8) for example")
    parser.add_argument("--use_global_option_subgoals", action="store_true", default=False)
    parser.add_argument("--lr_c", type=float, help="critic learning rate")
    parser.add_argument("--lr_a", type=float, help="actor learning rate")
    parser.add_argument("--use_skill_trees", action="store_true", default=False)
    parser.add_argument("--max_num_children", type=int, default=1, help="Max number of children per option in the tree")
    
    # Off policy init learning configs
    parser.add_argument("--init_classifier_type", type=str, default="position-clf")
    parser.add_argument("--optimistic_threshold", type=float, default=40)
    parser.add_argument("--pessimistic_threshold", type=float, default=20)
    args = parser.parse_args()

    assert args.use_model or args.use_value_function
    assert args.init_classifier_type in ("position-clf", "state-clf", "critic-threshold", "critic-clf", "ope-threshold", "ope-clf")

    if not args.use_value_function:
        assert not args.use_global_value_function

    if args.use_skill_trees:
        assert args.max_num_children > 1, f"{args.use_skill_trees, args.max_num_children}"

    if args.environment in ["antmaze-umaze-v0", "antmaze-medium-play-v0", "antmaze-large-play-v0"]:
        env = gym.make(args.environment)
        # pick a goal state for the env
        if args.goal_state:
            goal_state = np.array(args.goal_state)
        else:
            # default to D4RL goal state
            goal_state = np.array(env.target_goal)
        print(f'using goal state {goal_state} in env {args.environment}')
        env = D4RLAntMazeWrapper(
            env,
            start_state=np.array((0, 0)),
            goal_state=goal_state,
            init_truncate="position" in args.init_classifier_type,
            use_dense_reward=args.use_dense_rewards
        )

        torch.manual_seed(0)
        seeding.seed(0, random, np)
        seeding.seed(args.seed, gym, env)

    else:
        raise NotImplementedError("Environment not supported!")

    kwargs = {
            "mdp":env,
            "gestation_period": args.gestation_period,
            "experiment_name": args.experiment_name,
            "device": torch.device(args.device),
            "warmup_episodes": args.warmup_episodes,
            "max_steps": args.steps,
            "use_model": args.use_model,
            "use_vf": args.use_value_function,
            "use_global_vf": args.use_global_value_function,
            "use_diverse_starts": args.use_diverse_starts,
            "use_dense_rewards": args.use_dense_rewards,
            "multithread_mpc": args.multithread_mpc,
            "logging_freq": args.logging_frequency,
            "evaluation_freq": args.evaluation_frequency,
            "buffer_length": args.buffer_length,
            "generate_init_gif": args.generate_init_gif,
            "seed": args.seed,
            "lr_c": args.lr_c,
            "lr_a": args.lr_a,
            "max_num_children": args.max_num_children,
<<<<<<< HEAD
            "init_classifier_type": args.init_classifier_type,
=======
            "init_classifier_type": args.init_classifier_type, 
>>>>>>> f1caf20b
            "optimistic_threshold": args.optimistic_threshold,
            "pessimistic_threshold": args.pessimistic_threshold
    }

    exp = RobustDST(**kwargs) if args.use_skill_trees else RobustDSC(**kwargs)

    # create the saving directories
    saving_dir = os.path.join(args.results_dir, args.experiment_name)
    create_log_dir(saving_dir)
    create_log_dir(os.path.join(saving_dir, "initiation_set_plots/"))
    create_log_dir(os.path.join(saving_dir, "value_function_plots/"))

    start_time = time.time()
    durations = exp.run_loop(args.episodes, args.steps)
    end_time = time.time()

    print("Time taken: ", end_time - start_time)
<|MERGE_RESOLUTION|>--- conflicted
+++ resolved
@@ -108,11 +108,7 @@
             "lr_c": args.lr_c,
             "lr_a": args.lr_a,
             "max_num_children": args.max_num_children,
-<<<<<<< HEAD
-            "init_classifier_type": args.init_classifier_type,
-=======
             "init_classifier_type": args.init_classifier_type, 
->>>>>>> f1caf20b
             "optimistic_threshold": args.optimistic_threshold,
             "pessimistic_threshold": args.pessimistic_threshold
     }
